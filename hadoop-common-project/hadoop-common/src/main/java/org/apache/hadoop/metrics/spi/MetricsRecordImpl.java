--- conflicted
+++ resolved
@@ -57,10 +57,7 @@
    *
    * @return the record name
    */
-<<<<<<< HEAD
-=======
-  @Override
->>>>>>> fbf12270
+  @Override
   public String getRecordName() {
     return recordName;
   }
@@ -72,10 +69,7 @@
    * @param tagValue new value of the tag
    * @throws MetricsException if the tagName conflicts with the configuration
    */
-<<<<<<< HEAD
-=======
-  @Override
->>>>>>> fbf12270
+  @Override
   public void setTag(String tagName, String tagValue) {
     if (tagValue == null) {
       tagValue = "";
@@ -90,10 +84,7 @@
    * @param tagValue new value of the tag
    * @throws MetricsException if the tagName conflicts with the configuration
    */
-<<<<<<< HEAD
-=======
-  @Override
->>>>>>> fbf12270
+  @Override
   public void setTag(String tagName, int tagValue) {
     tagTable.put(tagName, Integer.valueOf(tagValue));
   }
@@ -105,10 +96,7 @@
    * @param tagValue new value of the tag
    * @throws MetricsException if the tagName conflicts with the configuration
    */
-<<<<<<< HEAD
-=======
-  @Override
->>>>>>> fbf12270
+  @Override
   public void setTag(String tagName, long tagValue) {
     tagTable.put(tagName, Long.valueOf(tagValue));
   }
@@ -120,10 +108,7 @@
    * @param tagValue new value of the tag
    * @throws MetricsException if the tagName conflicts with the configuration
    */
-<<<<<<< HEAD
-=======
-  @Override
->>>>>>> fbf12270
+  @Override
   public void setTag(String tagName, short tagValue) {
     tagTable.put(tagName, Short.valueOf(tagValue));
   }
@@ -135,10 +120,7 @@
    * @param tagValue new value of the tag
    * @throws MetricsException if the tagName conflicts with the configuration
    */
-<<<<<<< HEAD
-=======
-  @Override
->>>>>>> fbf12270
+  @Override
   public void setTag(String tagName, byte tagValue) {
     tagTable.put(tagName, Byte.valueOf(tagValue));
   }
@@ -146,10 +128,7 @@
   /**
    * Removes any tag of the specified name.
    */
-<<<<<<< HEAD
-=======
-  @Override
->>>>>>> fbf12270
+  @Override
   public void removeTag(String tagName) {
     tagTable.remove(tagName);
   }
@@ -162,10 +141,7 @@
    * @throws MetricsException if the metricName or the type of the metricValue 
    * conflicts with the configuration
    */
-<<<<<<< HEAD
-=======
-  @Override
->>>>>>> fbf12270
+  @Override
   public void setMetric(String metricName, int metricValue) {
     setAbsolute(metricName, Integer.valueOf(metricValue));
   }
@@ -178,10 +154,7 @@
    * @throws MetricsException if the metricName or the type of the metricValue 
    * conflicts with the configuration
    */
-<<<<<<< HEAD
-=======
-  @Override
->>>>>>> fbf12270
+  @Override
   public void setMetric(String metricName, long metricValue) {
     setAbsolute(metricName, Long.valueOf(metricValue));
   }
@@ -194,10 +167,7 @@
    * @throws MetricsException if the metricName or the type of the metricValue 
    * conflicts with the configuration
    */
-<<<<<<< HEAD
-=======
-  @Override
->>>>>>> fbf12270
+  @Override
   public void setMetric(String metricName, short metricValue) {
     setAbsolute(metricName, Short.valueOf(metricValue));
   }
@@ -210,10 +180,7 @@
    * @throws MetricsException if the metricName or the type of the metricValue 
    * conflicts with the configuration
    */
-<<<<<<< HEAD
-=======
-  @Override
->>>>>>> fbf12270
+  @Override
   public void setMetric(String metricName, byte metricValue) {
     setAbsolute(metricName, Byte.valueOf(metricValue));
   }
@@ -226,10 +193,7 @@
    * @throws MetricsException if the metricName or the type of the metricValue 
    * conflicts with the configuration
    */
-<<<<<<< HEAD
-=======
-  @Override
->>>>>>> fbf12270
+  @Override
   public void setMetric(String metricName, float metricValue) {
     setAbsolute(metricName, new Float(metricValue));
   }
@@ -242,10 +206,7 @@
    * @throws MetricsException if the metricName or the type of the metricValue 
    * conflicts with the configuration
    */
-<<<<<<< HEAD
-=======
-  @Override
->>>>>>> fbf12270
+  @Override
   public void incrMetric(String metricName, int metricValue) {
     setIncrement(metricName, Integer.valueOf(metricValue));
   }
@@ -258,10 +219,7 @@
    * @throws MetricsException if the metricName or the type of the metricValue 
    * conflicts with the configuration
    */
-<<<<<<< HEAD
-=======
-  @Override
->>>>>>> fbf12270
+  @Override
   public void incrMetric(String metricName, long metricValue) {
     setIncrement(metricName, Long.valueOf(metricValue));
   }
@@ -274,10 +232,7 @@
    * @throws MetricsException if the metricName or the type of the metricValue 
    * conflicts with the configuration
    */
-<<<<<<< HEAD
-=======
-  @Override
->>>>>>> fbf12270
+  @Override
   public void incrMetric(String metricName, short metricValue) {
     setIncrement(metricName, Short.valueOf(metricValue));
   }
@@ -290,10 +245,7 @@
    * @throws MetricsException if the metricName or the type of the metricValue 
    * conflicts with the configuration
    */
-<<<<<<< HEAD
-=======
-  @Override
->>>>>>> fbf12270
+  @Override
   public void incrMetric(String metricName, byte metricValue) {
     setIncrement(metricName, Byte.valueOf(metricValue));
   }
@@ -306,10 +258,7 @@
    * @throws MetricsException if the metricName or the type of the metricValue 
    * conflicts with the configuration
    */
-<<<<<<< HEAD
-=======
-  @Override
->>>>>>> fbf12270
+  @Override
   public void incrMetric(String metricName, float metricValue) {
     setIncrement(metricName, new Float(metricValue));
   }
@@ -327,10 +276,7 @@
    * If the tag values match an existing row, that row is updated; 
    * otherwise, a new row is added.
    */
-<<<<<<< HEAD
-=======
-  @Override
->>>>>>> fbf12270
+  @Override
   public void update() {
     context.update(this);
   }
@@ -339,10 +285,7 @@
    * Removes the row, if it exists, in the buffered data table having tags 
    * that equal the tags that have been set on this record. 
    */
-<<<<<<< HEAD
-=======
-  @Override
->>>>>>> fbf12270
+  @Override
   public void remove() {
     context.remove(this);
   }
