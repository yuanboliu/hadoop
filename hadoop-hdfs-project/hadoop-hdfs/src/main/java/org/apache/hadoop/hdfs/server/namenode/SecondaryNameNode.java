/**
 * Licensed to the Apache Software Foundation (ASF) under one
 * or more contributor license agreements.  See the NOTICE file
 * distributed with this work for additional information
 * regarding copyright ownership.  The ASF licenses this file
 * to you under the Apache License, Version 2.0 (the
 * "License"); you may not use this file except in compliance
 * with the License.  You may obtain a copy of the License at
 *
 *     http://www.apache.org/licenses/LICENSE-2.0
 *
 * Unless required by applicable law or agreed to in writing, software
 * distributed under the License is distributed on an "AS IS" BASIS,
 * WITHOUT WARRANTIES OR CONDITIONS OF ANY KIND, either express or implied.
 * See the License for the specific language governing permissions and
 * limitations under the License.
 */
package org.apache.hadoop.hdfs.server.namenode;

<<<<<<< HEAD
import static org.apache.hadoop.hdfs.DFSConfigKeys.DFS_ADMIN;
import static org.apache.hadoop.hdfs.DFSConfigKeys.DFS_METRICS_SESSION_ID_KEY;
import static org.apache.hadoop.hdfs.DFSConfigKeys.DFS_NAMENODE_SECONDARY_HTTP_ADDRESS_DEFAULT;
import static org.apache.hadoop.hdfs.DFSConfigKeys.DFS_NAMENODE_SECONDARY_HTTP_ADDRESS_KEY;
import static org.apache.hadoop.hdfs.DFSConfigKeys.DFS_SECONDARY_NAMENODE_KEYTAB_FILE_KEY;
import static org.apache.hadoop.hdfs.DFSConfigKeys.DFS_SECONDARY_NAMENODE_USER_NAME_KEY;
=======
>>>>>>> fbf12270
import static org.apache.hadoop.util.ExitUtil.terminate;

import java.io.File;
import java.io.FilenameFilter;
import java.io.IOException;
import java.net.InetSocketAddress;
import java.net.URI;
import java.net.URL;
import java.security.PrivilegedAction;
import java.security.PrivilegedExceptionAction;
import java.util.Collection;
import java.util.Date;
import java.util.Iterator;
import java.util.List;

import org.apache.commons.cli.CommandLine;
import org.apache.commons.cli.CommandLineParser;
import org.apache.commons.cli.HelpFormatter;
import org.apache.commons.cli.Option;
import org.apache.commons.cli.OptionBuilder;
import org.apache.commons.cli.Options;
import org.apache.commons.cli.ParseException;
import org.apache.commons.cli.PosixParser;
import org.apache.commons.logging.Log;
import org.apache.commons.logging.LogFactory;
import org.apache.hadoop.HadoopIllegalArgumentException;
import org.apache.hadoop.classification.InterfaceAudience;
import org.apache.hadoop.conf.Configuration;
import org.apache.hadoop.fs.FileSystem;
import org.apache.hadoop.hdfs.DFSConfigKeys;
import org.apache.hadoop.hdfs.DFSUtil;
import org.apache.hadoop.hdfs.HAUtil;
import org.apache.hadoop.hdfs.HdfsConfiguration;
import org.apache.hadoop.hdfs.NameNodeProxies;
import org.apache.hadoop.hdfs.protocol.HdfsConstants;
import org.apache.hadoop.hdfs.server.common.HdfsServerConstants;
import org.apache.hadoop.hdfs.server.common.InconsistentFSStateException;
import org.apache.hadoop.hdfs.server.common.JspHelper;
import org.apache.hadoop.hdfs.server.common.Storage.StorageDirectory;
import org.apache.hadoop.hdfs.server.common.Storage.StorageState;
import org.apache.hadoop.hdfs.server.namenode.FileJournalManager.EditLogFile;
import org.apache.hadoop.hdfs.server.namenode.NNStorage.NameNodeDirType;
import org.apache.hadoop.hdfs.server.namenode.NNStorage.NameNodeFile;
import org.apache.hadoop.hdfs.server.namenode.NNStorageRetentionManager.StoragePurger;
import org.apache.hadoop.hdfs.server.protocol.NamenodeProtocol;
import org.apache.hadoop.hdfs.server.protocol.RemoteEditLog;
import org.apache.hadoop.hdfs.server.protocol.RemoteEditLogManifest;
import org.apache.hadoop.http.HttpConfig;
import org.apache.hadoop.http.HttpServer;
import org.apache.hadoop.io.MD5Hash;
import org.apache.hadoop.ipc.RemoteException;
import org.apache.hadoop.metrics2.lib.DefaultMetricsSystem;
import org.apache.hadoop.metrics2.source.JvmMetrics;
import org.apache.hadoop.net.NetUtils;
import org.apache.hadoop.security.SecurityUtil;
import org.apache.hadoop.security.UserGroupInformation;
<<<<<<< HEAD
import org.apache.hadoop.security.authorize.AccessControlList;
=======
>>>>>>> fbf12270
import org.apache.hadoop.util.Daemon;
import org.apache.hadoop.util.StringUtils;
import org.apache.hadoop.util.Time;

import com.google.common.annotations.VisibleForTesting;
import com.google.common.base.Preconditions;
import com.google.common.collect.ImmutableList;

/**********************************************************
 * The Secondary NameNode is a helper to the primary NameNode.
 * The Secondary is responsible for supporting periodic checkpoints 
 * of the HDFS metadata. The current design allows only one Secondary
 * NameNode per HDFs cluster.
 *
 * The Secondary NameNode is a daemon that periodically wakes
 * up (determined by the schedule specified in the configuration),
 * triggers a periodic checkpoint and then goes back to sleep.
 * The Secondary NameNode uses the ClientProtocol to talk to the
 * primary NameNode.
 *
 **********************************************************/
@InterfaceAudience.Private
public class SecondaryNameNode implements Runnable {
    
  static{
    HdfsConfiguration.init();
  }
  public static final Log LOG = 
    LogFactory.getLog(SecondaryNameNode.class.getName());

  private final long starttime = Time.now();
  private volatile long lastCheckpointTime = 0;

  private URL fsName;
  private CheckpointStorage checkpointImage;

  private NamenodeProtocol namenode;
  private Configuration conf;
  private InetSocketAddress nameNodeAddr;
  private volatile boolean shouldRun;
  private HttpServer infoServer;
<<<<<<< HEAD
  private int infoPort;
  private String infoBindAddress;
=======
  private URL imageListenURL;
>>>>>>> fbf12270

  private Collection<URI> checkpointDirs;
  private List<URI> checkpointEditsDirs;

  private CheckpointConf checkpointConf;
  private FSNamesystem namesystem;
<<<<<<< HEAD

  private Thread checkpointThread;
=======
>>>>>>> fbf12270

  private Thread checkpointThread;

<<<<<<< HEAD
=======

>>>>>>> fbf12270
  @Override
  public String toString() {
    return getClass().getSimpleName() + " Status" 
      + "\nName Node Address    : " + nameNodeAddr   
      + "\nStart Time           : " + new Date(starttime)
      + "\nLast Checkpoint Time : " + (lastCheckpointTime == 0? "--": new Date(lastCheckpointTime))
      + "\nCheckpoint Period    : " + checkpointConf.getPeriod() + " seconds"
      + "\nCheckpoint Size      : " + StringUtils.byteDesc(checkpointConf.getTxnCount())
                                    + " (= " + checkpointConf.getTxnCount() + " bytes)" 
      + "\nCheckpoint Dirs      : " + checkpointDirs
      + "\nCheckpoint Edits Dirs: " + checkpointEditsDirs;
  }

  @VisibleForTesting
  FSImage getFSImage() {
    return checkpointImage;
  }

  @VisibleForTesting
  int getMergeErrorCount() {
    return checkpointImage.getMergeErrorCount();
  }

  @VisibleForTesting
  public FSNamesystem getFSNamesystem() {
    return namesystem;
  }
  
  @VisibleForTesting
  void setFSImage(CheckpointStorage image) {
    this.checkpointImage = image;
  }
  
  @VisibleForTesting
  NamenodeProtocol getNameNode() {
    return namenode;
  }
  
  @VisibleForTesting
  void setNameNode(NamenodeProtocol namenode) {
    this.namenode = namenode;
  }

  @VisibleForTesting
  List<URI> getCheckpointDirs() {
    return ImmutableList.copyOf(checkpointDirs);
  }
  
  /**
   * Create a connection to the primary namenode.
   */
  public SecondaryNameNode(Configuration conf)  throws IOException {
    this(conf, new CommandLineOpts());
  }
  
  public SecondaryNameNode(Configuration conf,
      CommandLineOpts commandLineOpts) throws IOException {
    try {
      String nsId = DFSUtil.getSecondaryNameServiceId(conf);
      if (HAUtil.isHAEnabled(conf, nsId)) {
        throw new IOException(
            "Cannot use SecondaryNameNode in an HA cluster." +
            " The Standby Namenode will perform checkpointing.");
      }
      NameNode.initializeGenericKeys(conf, nsId, null);
      initialize(conf, commandLineOpts);
    } catch (IOException e) {
      shutdown();
      throw e;
    } catch (HadoopIllegalArgumentException e) {
      shutdown();
      throw e;
    }
  }
  
  public static InetSocketAddress getHttpAddress(Configuration conf) {
    return NetUtils.createSocketAddr(conf.get(
        DFSConfigKeys.DFS_NAMENODE_SECONDARY_HTTP_ADDRESS_KEY,
        DFSConfigKeys.DFS_NAMENODE_SECONDARY_HTTP_ADDRESS_DEFAULT));
  }
  
  /**
   * Initialize SecondaryNameNode.
   * @param commandLineOpts
   */
  private void initialize(final Configuration conf,
      CommandLineOpts commandLineOpts) throws IOException {
    final InetSocketAddress infoSocAddr = getHttpAddress(conf);
    final String infoBindAddress = infoSocAddr.getHostName();
    UserGroupInformation.setConfiguration(conf);
    if (UserGroupInformation.isSecurityEnabled()) {
      SecurityUtil.login(conf,
          DFSConfigKeys.DFS_SECONDARY_NAMENODE_KEYTAB_FILE_KEY,
          DFSConfigKeys.DFS_SECONDARY_NAMENODE_USER_NAME_KEY, infoBindAddress);
    }
    // initiate Java VM metrics
    DefaultMetricsSystem.initialize("SecondaryNameNode");
    JvmMetrics.create("SecondaryNameNode",
        conf.get(DFSConfigKeys.DFS_METRICS_SESSION_ID_KEY),
        DefaultMetricsSystem.instance());

    // Create connection to the namenode.
    shouldRun = true;
    nameNodeAddr = NameNode.getServiceAddress(conf, true);

    this.conf = conf;
    this.namenode = NameNodeProxies.createNonHAProxy(conf, nameNodeAddr, 
        NamenodeProtocol.class, UserGroupInformation.getCurrentUser(),
        true).getProxy();

    // initialize checkpoint directories
    fsName = getInfoServer();
    checkpointDirs = FSImage.getCheckpointDirs(conf,
                                  "/tmp/hadoop/dfs/namesecondary");
    checkpointEditsDirs = FSImage.getCheckpointEditsDirs(conf, 
                                  "/tmp/hadoop/dfs/namesecondary");    
    checkpointImage = new CheckpointStorage(conf, checkpointDirs, checkpointEditsDirs);
    checkpointImage.recoverCreate(commandLineOpts.shouldFormat());
    checkpointImage.deleteTempEdits();
    
    namesystem = new FSNamesystem(conf, checkpointImage, true);

    // Initialize other scheduling parameters from the configuration
    checkpointConf = new CheckpointConf(conf);

<<<<<<< HEAD
    // initialize the webserver for uploading files.
    int tmpInfoPort = infoSocAddr.getPort();
    infoServer = new HttpServer.Builder().setName("secondary")
        .setBindAddress(infoBindAddress).setPort(tmpInfoPort)
        .setFindPort(tmpInfoPort == 0).setConf(conf).setACL(
            new AccessControlList(conf.get(DFS_ADMIN, " ")))
        .setSecurityEnabled(UserGroupInformation.isSecurityEnabled())
        .setUsernameConfKey(
            DFSConfigKeys.DFS_SECONDARY_NAMENODE_INTERNAL_SPNEGO_USER_NAME_KEY)
        .setKeytabConfKey(DFSUtil.getSpnegoKeytabKey(conf,
            DFSConfigKeys.DFS_SECONDARY_NAMENODE_KEYTAB_FILE_KEY)).build();
=======
    final InetSocketAddress httpAddr = infoSocAddr;

    final String httpsAddrString = conf.get(
        DFSConfigKeys.DFS_NAMENODE_SECONDARY_HTTPS_ADDRESS_KEY,
        DFSConfigKeys.DFS_NAMENODE_SECONDARY_HTTPS_ADDRESS_DEFAULT);
    InetSocketAddress httpsAddr = NetUtils.createSocketAddr(httpsAddrString);

    HttpServer.Builder builder = DFSUtil.httpServerTemplateForNNAndJN(conf,
        httpAddr, httpsAddr, "secondary",
        DFSConfigKeys.DFS_SECONDARY_NAMENODE_INTERNAL_SPNEGO_USER_NAME_KEY,
        DFSConfigKeys.DFS_SECONDARY_NAMENODE_KEYTAB_FILE_KEY);

    infoServer = builder.build();

>>>>>>> fbf12270
    infoServer.setAttribute("secondary.name.node", this);
    infoServer.setAttribute("name.system.image", checkpointImage);
    infoServer.setAttribute(JspHelper.CURRENT_CONF, conf);
    infoServer.addInternalServlet("getimage", "/getimage",
                                  GetImageServlet.class, true);
    infoServer.start();

    LOG.info("Web server init done");
    imageListenURL = new URL(DFSUtil.getHttpClientScheme(conf) + "://"
        + NetUtils.getHostPortString(infoServer.getConnectorAddress(0)));

    HttpConfig.Policy policy = DFSUtil.getHttpPolicy(conf);
    int connIdx = 0;
    if (policy.isHttpEnabled()) {
      InetSocketAddress httpAddress = infoServer.getConnectorAddress(connIdx++);
      conf.set(DFSConfigKeys.DFS_NAMENODE_SECONDARY_HTTP_ADDRESS_KEY,
          NetUtils.getHostPortString(httpAddress));
    }

<<<<<<< HEAD
    // The web-server port can be ephemeral... ensure we have the correct info
    infoPort = infoServer.getPort();

    conf.set(DFS_NAMENODE_SECONDARY_HTTP_ADDRESS_KEY, infoBindAddress + ":" + infoPort);
    LOG.info("Secondary Web-server up at: " + infoBindAddress + ":" + infoPort);
    LOG.info("Checkpoint Period   :" + checkpointConf.getPeriod() + " secs " +
             "(" + checkpointConf.getPeriod() / 60 + " min)");
=======
    if (policy.isHttpsEnabled()) {
      InetSocketAddress httpsAddress = infoServer.getConnectorAddress(connIdx);
      conf.set(DFSConfigKeys.DFS_NAMENODE_SECONDARY_HTTPS_ADDRESS_KEY,
          NetUtils.getHostPortString(httpsAddress));
    }

    LOG.info("Checkpoint Period   :" + checkpointConf.getPeriod() + " secs "
        + "(" + checkpointConf.getPeriod() / 60 + " min)");
>>>>>>> fbf12270
    LOG.info("Log Size Trigger    :" + checkpointConf.getTxnCount() + " txns");
  }

  /**
   * Wait for the service to finish.
   * (Normally, it runs forever.)
   */
  private void join() {
    try {
      infoServer.join();
    } catch (InterruptedException ie) {
      LOG.debug("Exception ", ie);
    }
  }

  /**
   * Shut down this instance of the datanode.
   * Returns only after shutdown is complete.
   */
  public void shutdown() {
    shouldRun = false;
    if (checkpointThread != null) {
      checkpointThread.interrupt();
      try {
        checkpointThread.join(10000);
      } catch (InterruptedException e) {
        LOG.info("Interrupted waiting to join on checkpointer thread");
        Thread.currentThread().interrupt(); // maintain status
      }
    }
    try {
      if (infoServer != null) {
        infoServer.stop();
        infoServer = null;
      }
    } catch (Exception e) {
      LOG.warn("Exception shutting down SecondaryNameNode", e);
    }
    try {
      if (checkpointImage != null) {
        checkpointImage.close();
        checkpointImage = null;
      }
    } catch(IOException e) {
      LOG.warn("Exception while closing CheckpointStorage", e);
    }
    if (namesystem != null) {
      namesystem.shutdown();
      namesystem = null;
    }
  }

  @Override
  public void run() {
    SecurityUtil.doAsLoginUserOrFatal(
        new PrivilegedAction<Object>() {
        @Override
        public Object run() {
          doWork();
          return null;
        }
      });
  }
  //
  // The main work loop
  //
  public void doWork() {
    //
    // Poll the Namenode (once every checkpointCheckPeriod seconds) to find the
    // number of transactions in the edit log that haven't yet been checkpointed.
    //
    long period = checkpointConf.getCheckPeriod();
    int maxRetries = checkpointConf.getMaxRetriesOnMergeError();

    while (shouldRun) {
      try {
        Thread.sleep(1000 * period);
      } catch (InterruptedException ie) {
        // do nothing
      }
      if (!shouldRun) {
        break;
      }
      try {
        // We may have lost our ticket since last checkpoint, log in again, just in case
        if(UserGroupInformation.isSecurityEnabled())
          UserGroupInformation.getCurrentUser().checkTGTAndReloginFromKeytab();
        
        long now = Time.now();

        if (shouldCheckpointBasedOnCount() ||
            now >= lastCheckpointTime + 1000 * checkpointConf.getPeriod()) {
          doCheckpoint();
          lastCheckpointTime = now;
        }
      } catch (IOException e) {
        LOG.error("Exception in doCheckpoint", e);
        e.printStackTrace();
        // Prevent a huge number of edits from being created due to
        // unrecoverable conditions and endless retries.
        if (checkpointImage.getMergeErrorCount() > maxRetries) {
          LOG.fatal("Merging failed " + 
              checkpointImage.getMergeErrorCount() + " times.");
          terminate(1);
        }
      } catch (Throwable e) {
        LOG.fatal("Throwable Exception in doCheckpoint", e);
        e.printStackTrace();
        terminate(1, e);
      }
    }
  }

  /**
   * Download <code>fsimage</code> and <code>edits</code>
   * files from the name-node.
   * @return true if a new image has been downloaded and needs to be loaded
   * @throws IOException
   */
  static boolean downloadCheckpointFiles(
      final URL nnHostPort,
      final FSImage dstImage,
      final CheckpointSignature sig,
      final RemoteEditLogManifest manifest
  ) throws IOException {
    
    // Sanity check manifest - these could happen if, eg, someone on the
    // NN side accidentally rmed the storage directories
    if (manifest.getLogs().isEmpty()) {
      throw new IOException("Found no edit logs to download on NN since txid " 
          + sig.mostRecentCheckpointTxId);
    }
    
    long expectedTxId = sig.mostRecentCheckpointTxId + 1;
    if (manifest.getLogs().get(0).getStartTxId() != expectedTxId) {
      throw new IOException("Bad edit log manifest (expected txid = " +
          expectedTxId + ": " + manifest);
    }

    try {
        Boolean b = UserGroupInformation.getCurrentUser().doAs(
            new PrivilegedExceptionAction<Boolean>() {
  
          @Override
          public Boolean run() throws Exception {
            dstImage.getStorage().cTime = sig.cTime;

            // get fsimage
            if (sig.mostRecentCheckpointTxId ==
                dstImage.getStorage().getMostRecentCheckpointTxId()) {
              LOG.info("Image has not changed. Will not download image.");
            } else {
              LOG.info("Image has changed. Downloading updated image from NN.");
              MD5Hash downloadedHash = TransferFsImage.downloadImageToStorage(
                  nnHostPort, sig.mostRecentCheckpointTxId, dstImage.getStorage(), true);
              dstImage.saveDigestAndRenameCheckpointImage(
                  sig.mostRecentCheckpointTxId, downloadedHash);
            }
        
            // get edits file
            for (RemoteEditLog log : manifest.getLogs()) {
              TransferFsImage.downloadEditsToStorage(
                  nnHostPort, log, dstImage.getStorage());
            }
        
            // true if we haven't loaded all the transactions represented by the
            // downloaded fsimage.
            return dstImage.getLastAppliedTxId() < sig.mostRecentCheckpointTxId;
          }
        });
        return b.booleanValue();
      } catch (InterruptedException e) {
        throw new RuntimeException(e);
      }
  }
  
  InetSocketAddress getNameNodeAddress() {
    return nameNodeAddr;
  }

  /**
   * Returns the Jetty server that the Namenode is listening on.
   */
  private URL getInfoServer() throws IOException {
    URI fsName = FileSystem.getDefaultUri(conf);
    if (!HdfsConstants.HDFS_URI_SCHEME.equalsIgnoreCase(fsName.getScheme())) {
      throw new IOException("This is not a DFS");
    }

<<<<<<< HEAD
    String configuredAddress = DFSUtil.getInfoServer(null, conf, false);
    String address = DFSUtil.substituteForWildcardAddress(configuredAddress,
        fsName.getHost());
    LOG.debug("Will connect to NameNode at HTTP address: " + address);
    return address;
=======
    final String scheme = DFSUtil.getHttpClientScheme(conf);
    URI address = DFSUtil.getInfoServerWithDefaultHost(fsName.getHost(), conf,
        scheme);
    LOG.debug("Will connect to NameNode at " + address);
    return address.toURL();
>>>>>>> fbf12270
  }
  
  /**
   * Return the host:port of where this SecondaryNameNode is listening
   * for image transfers
   */
<<<<<<< HEAD
  private InetSocketAddress getImageListenAddress() {
    return new InetSocketAddress(infoBindAddress, infoPort);
=======
  private URL getImageListenAddress() {
    return imageListenURL;
>>>>>>> fbf12270
  }

  /**
   * Create a new checkpoint
   * @return if the image is fetched from primary or not
   */
  @VisibleForTesting
  public boolean doCheckpoint() throws IOException {
    checkpointImage.ensureCurrentDirExists();
    NNStorage dstStorage = checkpointImage.getStorage();
    
    // Tell the namenode to start logging transactions in a new edit file
    // Returns a token that would be used to upload the merged image.
    CheckpointSignature sig = namenode.rollEditLog();
    
    boolean loadImage = false;
    boolean isFreshCheckpointer = (checkpointImage.getNamespaceID() == 0);
    boolean isSameCluster =
        (dstStorage.versionSupportsFederation() && sig.isSameCluster(checkpointImage)) ||
        (!dstStorage.versionSupportsFederation() && sig.namespaceIdMatches(checkpointImage));
    if (isFreshCheckpointer ||
        (isSameCluster &&
         !sig.storageVersionMatches(checkpointImage.getStorage()))) {
      // if we're a fresh 2NN, or if we're on the same cluster and our storage
      // needs an upgrade, just take the storage info from the server.
      dstStorage.setStorageInfo(sig);
      dstStorage.setClusterID(sig.getClusterID());
      dstStorage.setBlockPoolID(sig.getBlockpoolID());
      loadImage = true;
    }
    sig.validateStorageInfo(checkpointImage);

    // error simulation code for junit test
    CheckpointFaultInjector.getInstance().afterSecondaryCallsRollEditLog();

    RemoteEditLogManifest manifest =
      namenode.getEditLogManifest(sig.mostRecentCheckpointTxId + 1);

    // Fetch fsimage and edits. Reload the image if previous merge failed.
    loadImage |= downloadCheckpointFiles(
        fsName, checkpointImage, sig, manifest) |
        checkpointImage.hasMergeError();
    try {
      doMerge(sig, manifest, loadImage, checkpointImage, namesystem);
    } catch (IOException ioe) {
      // A merge error occurred. The in-memory file system state may be
      // inconsistent, so the image and edits need to be reloaded.
      checkpointImage.setMergeError();
      throw ioe;
    }
    // Clear any error since merge was successful.
    checkpointImage.clearMergeError();

    
    //
    // Upload the new image into the NameNode. Then tell the Namenode
    // to make this new uploaded image as the most current image.
    //
    long txid = checkpointImage.getLastAppliedTxId();
    TransferFsImage.uploadImageFromStorage(fsName, getImageListenAddress(),
        dstStorage, txid);

    // error simulation code for junit test
    CheckpointFaultInjector.getInstance().afterSecondaryUploadsNewImage();

    LOG.warn("Checkpoint done. New Image Size: " 
             + dstStorage.getFsImageName(txid).length());
    
    return loadImage;
  }
  
  
  /**
   * @param opts The parameters passed to this program.
   * @exception Exception if the filesystem does not exist.
   * @return 0 on success, non zero on error.
   */
  private int processStartupCommand(CommandLineOpts opts) throws Exception {
    if (opts.getCommand() == null) {
      return 0;
    }
    
    String cmd = opts.getCommand().toString().toLowerCase();
    
    int exitCode = 0;
    try {
      switch (opts.getCommand()) {
      case CHECKPOINT:
        long count = countUncheckpointedTxns();
        if (count > checkpointConf.getTxnCount() ||
            opts.shouldForceCheckpoint()) {
          doCheckpoint();
        } else {
          System.err.println("EditLog size " + count + " transactions is " +
                             "smaller than configured checkpoint " +
                             "interval " + checkpointConf.getTxnCount() + " transactions.");
          System.err.println("Skipping checkpoint.");
        }
        break;
      case GETEDITSIZE:
        long uncheckpointed = countUncheckpointedTxns();
        System.out.println("NameNode has " + uncheckpointed +
            " uncheckpointed transactions");
        break;
      default:
        throw new AssertionError("bad command enum: " + opts.getCommand());
      }
      
    } catch (RemoteException e) {
      //
      // This is a error returned by hadoop server. Print
      // out the first line of the error mesage, ignore the stack trace.
      exitCode = 1;
      try {
        String[] content;
        content = e.getLocalizedMessage().split("\n");
        LOG.error(cmd + ": " + content[0]);
      } catch (Exception ex) {
        LOG.error(cmd + ": " + ex.getLocalizedMessage());
      }
    } catch (IOException e) {
      //
      // IO exception encountered locally.
      //
      exitCode = 1;
      LOG.error(cmd + ": " + e.getLocalizedMessage());
    } finally {
      // Does the RPC connection need to be closed?
    }
    return exitCode;
  }

  private long countUncheckpointedTxns() throws IOException {
    long curTxId = namenode.getTransactionID();
    long uncheckpointedTxns = curTxId -
      checkpointImage.getStorage().getMostRecentCheckpointTxId();
    assert uncheckpointedTxns >= 0;
    return uncheckpointedTxns;
  }

  boolean shouldCheckpointBasedOnCount() throws IOException {
    return countUncheckpointedTxns() >= checkpointConf.getTxnCount();
  }

  /**
   * main() has some simple utility methods.
   * @param argv Command line parameters.
   * @exception Exception if the filesystem does not exist.
   */
  public static void main(String[] argv) throws Exception {
    CommandLineOpts opts = SecondaryNameNode.parseArgs(argv);
    if (opts == null) {
      LOG.fatal("Failed to parse options");
      terminate(1);
    } else if (opts.shouldPrintHelp()) {
      opts.usage();
      System.exit(0);
    }
    
    StringUtils.startupShutdownMessage(SecondaryNameNode.class, argv, LOG);
    Configuration tconf = new HdfsConfiguration();
    SecondaryNameNode secondary = null;
    try {
      secondary = new SecondaryNameNode(tconf, opts);
    } catch (IOException ioe) {
      LOG.fatal("Failed to start secondary namenode", ioe);
      terminate(1);
    }

    if (opts != null && opts.getCommand() != null) {
      int ret = secondary.processStartupCommand(opts);
      terminate(ret);
    }

    if (secondary != null) {
      secondary.startCheckpointThread();
      secondary.join();
    }
  }
  
  
  public void startCheckpointThread() {
    Preconditions.checkState(checkpointThread == null,
        "Should not already have a thread");
    Preconditions.checkState(shouldRun, "shouldRun should be true");
    
    checkpointThread = new Daemon(this);
    checkpointThread.start();
  }


  /**
   * Container for parsed command-line options.
   */
  @SuppressWarnings("static-access")
  static class CommandLineOpts {
    private final Options options = new Options();
    
    private final Option geteditsizeOpt;
    private final Option checkpointOpt;
    private final Option formatOpt;
    private final Option helpOpt;


    Command cmd;
    enum Command {
      GETEDITSIZE,
      CHECKPOINT;
    }
    
    private boolean shouldForce;
    private boolean shouldFormat;
    private boolean shouldPrintHelp;

    CommandLineOpts() {
      geteditsizeOpt = new Option("geteditsize",
        "return the number of uncheckpointed transactions on the NameNode");
      checkpointOpt = OptionBuilder.withArgName("force")
        .hasOptionalArg().withDescription("checkpoint on startup").create("checkpoint");;
      formatOpt = new Option("format", "format the local storage during startup");
      helpOpt = new Option("h", "help", false, "get help information");
      
      options.addOption(geteditsizeOpt);
      options.addOption(checkpointOpt);
      options.addOption(formatOpt);
      options.addOption(helpOpt);
    }
    
    public boolean shouldFormat() {
      return shouldFormat;
    }

    public boolean shouldPrintHelp() {
      return shouldPrintHelp;
    }
    
    public void parse(String ... argv) throws ParseException {
      CommandLineParser parser = new PosixParser();
      CommandLine cmdLine = parser.parse(options, argv);
      
      if (cmdLine.hasOption(helpOpt.getOpt())
          || cmdLine.hasOption(helpOpt.getLongOpt())) {
        shouldPrintHelp = true;
        return;
      }
      
      boolean hasGetEdit = cmdLine.hasOption(geteditsizeOpt.getOpt());
      boolean hasCheckpoint = cmdLine.hasOption(checkpointOpt.getOpt()); 
      if (hasGetEdit && hasCheckpoint) {
        throw new ParseException("May not pass both "
            + geteditsizeOpt.getOpt() + " and "
            + checkpointOpt.getOpt());
      }
      
      if (hasGetEdit) {
        cmd = Command.GETEDITSIZE;
      } else if (hasCheckpoint) {
        cmd = Command.CHECKPOINT;
        
        String arg = cmdLine.getOptionValue(checkpointOpt.getOpt());
        if ("force".equals(arg)) {
          shouldForce = true;
        } else if (arg != null) {
          throw new ParseException("-checkpoint may only take 'force' as an "
              + "argument");
        }
      }
      
      if (cmdLine.hasOption(formatOpt.getOpt())) {
        shouldFormat = true;
      }
    }
    
    public Command getCommand() {
      return cmd;
    }
    
    public boolean shouldForceCheckpoint() {
      return shouldForce;
    }
    
    void usage() {
      String header = "The Secondary NameNode is a helper "
          + "to the primary NameNode. The Secondary is responsible "
          + "for supporting periodic checkpoints of the HDFS metadata. "
          + "The current design allows only one Secondary NameNode "
          + "per HDFS cluster.";
      HelpFormatter formatter = new HelpFormatter();
      formatter.printHelp("secondarynamenode", header, options, "", false);
    }
  }

  private static CommandLineOpts parseArgs(String[] argv) {
    CommandLineOpts opts = new CommandLineOpts();
    try {
      opts.parse(argv);
    } catch (ParseException pe) {
      LOG.error(pe.getMessage());
      opts.usage();
      return null;
    }
    return opts;
  }
  
  static class CheckpointStorage extends FSImage {
    
    private int mergeErrorCount;
    private static class CheckpointLogPurger implements LogsPurgeable {
      
      private NNStorage storage;
      private StoragePurger purger
          = new NNStorageRetentionManager.DeletionStoragePurger();
      
      public CheckpointLogPurger(NNStorage storage) {
        this.storage = storage;
      }

      @Override
      public void purgeLogsOlderThan(long minTxIdToKeep) throws IOException {
        Iterator<StorageDirectory> iter = storage.dirIterator();
        while (iter.hasNext()) {
          StorageDirectory dir = iter.next();
          List<EditLogFile> editFiles = FileJournalManager.matchEditLogs(
              dir.getCurrentDir());
          for (EditLogFile f : editFiles) {
            if (f.getLastTxId() < minTxIdToKeep) {
              purger.purgeLog(f);
            }
          }
        }
      }

      @Override
      public void selectInputStreams(Collection<EditLogInputStream> streams,
<<<<<<< HEAD
          long fromTxId, boolean inProgressOk, boolean forReading) {
=======
          long fromTxId, boolean inProgressOk) {
>>>>>>> fbf12270
        Iterator<StorageDirectory> iter = storage.dirIterator();
        while (iter.hasNext()) {
          StorageDirectory dir = iter.next();
          List<EditLogFile> editFiles;
          try {
            editFiles = FileJournalManager.matchEditLogs(
                dir.getCurrentDir());
          } catch (IOException ioe) {
            throw new RuntimeException(ioe);
          }
          FileJournalManager.addStreamsToCollectionFromFiles(editFiles, streams,
              fromTxId, inProgressOk);
        }
      }
      
    }
    
    /**
     * Construct a checkpoint image.
     * @param conf Node configuration.
     * @param imageDirs URIs of storage for image.
     * @param editsDirs URIs of storage for edit logs.
     * @throws IOException If storage cannot be access.
     */
    CheckpointStorage(Configuration conf, 
                      Collection<URI> imageDirs,
                      List<URI> editsDirs) throws IOException {
      super(conf, imageDirs, editsDirs);
      
      // the 2NN never writes edits -- it only downloads them. So
      // we shouldn't have any editLog instance. Setting to null
      // makes sure we don't accidentally depend on it.
      editLog = null;
      mergeErrorCount = 0;
      
      // Replace the archival manager with one that can actually work on the
      // 2NN's edits storage.
      this.archivalManager = new NNStorageRetentionManager(conf, storage,
          new CheckpointLogPurger(storage));
    }

    /**
     * Analyze checkpoint directories.
     * Create directories if they do not exist.
     * Recover from an unsuccessful checkpoint if necessary.
     *
     * @throws IOException
     */
    void recoverCreate(boolean format) throws IOException {
      storage.attemptRestoreRemovedStorage();
      storage.unlockAll();

      for (Iterator<StorageDirectory> it = 
                   storage.dirIterator(); it.hasNext();) {
        StorageDirectory sd = it.next();
        boolean isAccessible = true;
        try { // create directories if don't exist yet
          if(!sd.getRoot().mkdirs()) {
            // do nothing, directory is already created
          }
        } catch(SecurityException se) {
          isAccessible = false;
        }
        if(!isAccessible)
          throw new InconsistentFSStateException(sd.getRoot(),
              "cannot access checkpoint directory.");
        
        if (format) {
          // Don't confirm, since this is just the secondary namenode.
          LOG.info("Formatting storage directory " + sd);
          sd.clearDirectory();
        }
        
        StorageState curState;
        try {
          curState = sd.analyzeStorage(HdfsServerConstants.StartupOption.REGULAR, storage);
          // sd is locked but not opened
          switch(curState) {
          case NON_EXISTENT:
            // fail if any of the configured checkpoint dirs are inaccessible 
            throw new InconsistentFSStateException(sd.getRoot(),
                  "checkpoint directory does not exist or is not accessible.");
          case NOT_FORMATTED:
            break;  // it's ok since initially there is no current and VERSION
          case NORMAL:
            // Read the VERSION file. This verifies that:
            // (a) the VERSION file for each of the directories is the same,
            // and (b) when we connect to a NN, we can verify that the remote
            // node matches the same namespace that we ran on previously.
            storage.readProperties(sd);
            break;
          default:  // recovery is possible
            sd.doRecover(curState);
          }
        } catch (IOException ioe) {
          sd.unlock();
          throw ioe;
        }
      }
    }


    boolean hasMergeError() {
      return (mergeErrorCount > 0);
    }

    int getMergeErrorCount() {
      return mergeErrorCount;
    }

    void setMergeError() {
      mergeErrorCount++;
    }

    void clearMergeError() {
      mergeErrorCount = 0;
    }
 
    /**
     * Ensure that the current/ directory exists in all storage
     * directories
     */
    void ensureCurrentDirExists() throws IOException {
      for (Iterator<StorageDirectory> it
             = storage.dirIterator(); it.hasNext();) {
        StorageDirectory sd = it.next();
        File curDir = sd.getCurrentDir();
        if (!curDir.exists() && !curDir.mkdirs()) {
          throw new IOException("Could not create directory " + curDir);
        }
      }
    }

    void deleteTempEdits() throws IOException {
      FilenameFilter filter = new FilenameFilter() {
        @Override
        public boolean accept(File dir, String name) {
          return name.matches(NameNodeFile.EDITS_TMP.getName()
              + "_(\\d+)-(\\d+)_(\\d+)");
        }
      };
      Iterator<StorageDirectory> it = storage.dirIterator(NameNodeDirType.EDITS);
      for (;it.hasNext();) {
        StorageDirectory dir = it.next();
        File[] tempEdits = dir.getCurrentDir().listFiles(filter);
        if (tempEdits != null) {
          for (File t : tempEdits) {
            boolean success = t.delete();
            if (!success) {
              LOG.warn("Failed to delete temporary edits file: "
                  + t.getAbsolutePath());
            }
          }
        }
      }
    }

  }
    
  static void doMerge(
      CheckpointSignature sig, RemoteEditLogManifest manifest,
      boolean loadImage, FSImage dstImage, FSNamesystem dstNamesystem)
      throws IOException {   
    NNStorage dstStorage = dstImage.getStorage();
    
    dstStorage.setStorageInfo(sig);
    if (loadImage) {
      File file = dstStorage.findImageFile(sig.mostRecentCheckpointTxId);
      if (file == null) {
        throw new IOException("Couldn't find image file at txid " + 
            sig.mostRecentCheckpointTxId + " even though it should have " +
            "just been downloaded");
      }
      dstImage.reloadFromImageFile(file, dstNamesystem);
      dstNamesystem.dir.imageLoadComplete();
    }
    // error simulation code for junit test
    CheckpointFaultInjector.getInstance().duringMerge();   

    Checkpointer.rollForwardByApplyingLogs(manifest, dstImage, dstNamesystem);
    // The following has the side effect of purging old fsimages/edit logs.
    dstImage.saveFSImageInAllDirs(dstNamesystem, dstImage.getLastAppliedTxId());
    dstStorage.writeAll();
  }
}<|MERGE_RESOLUTION|>--- conflicted
+++ resolved
@@ -17,15 +17,6 @@
  */
 package org.apache.hadoop.hdfs.server.namenode;
 
-<<<<<<< HEAD
-import static org.apache.hadoop.hdfs.DFSConfigKeys.DFS_ADMIN;
-import static org.apache.hadoop.hdfs.DFSConfigKeys.DFS_METRICS_SESSION_ID_KEY;
-import static org.apache.hadoop.hdfs.DFSConfigKeys.DFS_NAMENODE_SECONDARY_HTTP_ADDRESS_DEFAULT;
-import static org.apache.hadoop.hdfs.DFSConfigKeys.DFS_NAMENODE_SECONDARY_HTTP_ADDRESS_KEY;
-import static org.apache.hadoop.hdfs.DFSConfigKeys.DFS_SECONDARY_NAMENODE_KEYTAB_FILE_KEY;
-import static org.apache.hadoop.hdfs.DFSConfigKeys.DFS_SECONDARY_NAMENODE_USER_NAME_KEY;
-=======
->>>>>>> fbf12270
 import static org.apache.hadoop.util.ExitUtil.terminate;
 
 import java.io.File;
@@ -82,10 +73,6 @@
 import org.apache.hadoop.net.NetUtils;
 import org.apache.hadoop.security.SecurityUtil;
 import org.apache.hadoop.security.UserGroupInformation;
-<<<<<<< HEAD
-import org.apache.hadoop.security.authorize.AccessControlList;
-=======
->>>>>>> fbf12270
 import org.apache.hadoop.util.Daemon;
 import org.apache.hadoop.util.StringUtils;
 import org.apache.hadoop.util.Time;
@@ -127,30 +114,17 @@
   private InetSocketAddress nameNodeAddr;
   private volatile boolean shouldRun;
   private HttpServer infoServer;
-<<<<<<< HEAD
-  private int infoPort;
-  private String infoBindAddress;
-=======
   private URL imageListenURL;
->>>>>>> fbf12270
 
   private Collection<URI> checkpointDirs;
   private List<URI> checkpointEditsDirs;
 
   private CheckpointConf checkpointConf;
   private FSNamesystem namesystem;
-<<<<<<< HEAD
 
   private Thread checkpointThread;
-=======
->>>>>>> fbf12270
-
-  private Thread checkpointThread;
-
-<<<<<<< HEAD
-=======
-
->>>>>>> fbf12270
+
+
   @Override
   public String toString() {
     return getClass().getSimpleName() + " Status" 
@@ -276,19 +250,6 @@
     // Initialize other scheduling parameters from the configuration
     checkpointConf = new CheckpointConf(conf);
 
-<<<<<<< HEAD
-    // initialize the webserver for uploading files.
-    int tmpInfoPort = infoSocAddr.getPort();
-    infoServer = new HttpServer.Builder().setName("secondary")
-        .setBindAddress(infoBindAddress).setPort(tmpInfoPort)
-        .setFindPort(tmpInfoPort == 0).setConf(conf).setACL(
-            new AccessControlList(conf.get(DFS_ADMIN, " ")))
-        .setSecurityEnabled(UserGroupInformation.isSecurityEnabled())
-        .setUsernameConfKey(
-            DFSConfigKeys.DFS_SECONDARY_NAMENODE_INTERNAL_SPNEGO_USER_NAME_KEY)
-        .setKeytabConfKey(DFSUtil.getSpnegoKeytabKey(conf,
-            DFSConfigKeys.DFS_SECONDARY_NAMENODE_KEYTAB_FILE_KEY)).build();
-=======
     final InetSocketAddress httpAddr = infoSocAddr;
 
     final String httpsAddrString = conf.get(
@@ -303,7 +264,6 @@
 
     infoServer = builder.build();
 
->>>>>>> fbf12270
     infoServer.setAttribute("secondary.name.node", this);
     infoServer.setAttribute("name.system.image", checkpointImage);
     infoServer.setAttribute(JspHelper.CURRENT_CONF, conf);
@@ -323,15 +283,6 @@
           NetUtils.getHostPortString(httpAddress));
     }
 
-<<<<<<< HEAD
-    // The web-server port can be ephemeral... ensure we have the correct info
-    infoPort = infoServer.getPort();
-
-    conf.set(DFS_NAMENODE_SECONDARY_HTTP_ADDRESS_KEY, infoBindAddress + ":" + infoPort);
-    LOG.info("Secondary Web-server up at: " + infoBindAddress + ":" + infoPort);
-    LOG.info("Checkpoint Period   :" + checkpointConf.getPeriod() + " secs " +
-             "(" + checkpointConf.getPeriod() / 60 + " min)");
-=======
     if (policy.isHttpsEnabled()) {
       InetSocketAddress httpsAddress = infoServer.getConnectorAddress(connIdx);
       conf.set(DFSConfigKeys.DFS_NAMENODE_SECONDARY_HTTPS_ADDRESS_KEY,
@@ -340,7 +291,6 @@
 
     LOG.info("Checkpoint Period   :" + checkpointConf.getPeriod() + " secs "
         + "(" + checkpointConf.getPeriod() / 60 + " min)");
->>>>>>> fbf12270
     LOG.info("Log Size Trigger    :" + checkpointConf.getTxnCount() + " txns");
   }
 
@@ -530,32 +480,19 @@
       throw new IOException("This is not a DFS");
     }
 
-<<<<<<< HEAD
-    String configuredAddress = DFSUtil.getInfoServer(null, conf, false);
-    String address = DFSUtil.substituteForWildcardAddress(configuredAddress,
-        fsName.getHost());
-    LOG.debug("Will connect to NameNode at HTTP address: " + address);
-    return address;
-=======
     final String scheme = DFSUtil.getHttpClientScheme(conf);
     URI address = DFSUtil.getInfoServerWithDefaultHost(fsName.getHost(), conf,
         scheme);
     LOG.debug("Will connect to NameNode at " + address);
     return address.toURL();
->>>>>>> fbf12270
   }
   
   /**
    * Return the host:port of where this SecondaryNameNode is listening
    * for image transfers
    */
-<<<<<<< HEAD
-  private InetSocketAddress getImageListenAddress() {
-    return new InetSocketAddress(infoBindAddress, infoPort);
-=======
   private URL getImageListenAddress() {
     return imageListenURL;
->>>>>>> fbf12270
   }
 
   /**
@@ -890,11 +827,7 @@
 
       @Override
       public void selectInputStreams(Collection<EditLogInputStream> streams,
-<<<<<<< HEAD
-          long fromTxId, boolean inProgressOk, boolean forReading) {
-=======
           long fromTxId, boolean inProgressOk) {
->>>>>>> fbf12270
         Iterator<StorageDirectory> iter = storage.dirIterator();
         while (iter.hasNext()) {
           StorageDirectory dir = iter.next();
