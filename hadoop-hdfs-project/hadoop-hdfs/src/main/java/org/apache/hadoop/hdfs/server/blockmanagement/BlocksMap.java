--- conflicted
+++ resolved
@@ -125,15 +125,10 @@
     if (blockInfo == null)
       return;
 
-<<<<<<< HEAD
-    blockInfo.setBlockCollection(null);
-    final int size = blockInfo instanceof BlockInfoContiguous ?
-        blockInfo.numNodes() : blockInfo.getCapacity();
+    blockInfo.setBlockCollectionId(INodeId.INVALID_INODE_ID);
+    final int size = blockInfo.isStriped() ?
+        blockInfo.getCapacity() : blockInfo.numNodes();
     for(int idx = size - 1; idx >= 0; idx--) {
-=======
-    blockInfo.setBlockCollectionId(INodeId.INVALID_INODE_ID);
-    for(int idx = blockInfo.numNodes()-1; idx >= 0; idx--) {
->>>>>>> cbb24953
       DatanodeDescriptor dn = blockInfo.getDatanode(idx);
       if (dn != null) {
         dn.removeBlock(blockInfo); // remove from the list and wipe the location
