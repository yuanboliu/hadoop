/**
 * Licensed to the Apache Software Foundation (ASF) under one
 * or more contributor license agreements.  See the NOTICE file
 * distributed with this work for additional information
 * regarding copyright ownership.  The ASF licenses this file
 * to you under the Apache License, Version 2.0 (the
 * "License"); you may not use this file except in compliance
 * with the License.  You may obtain a copy of the License at
 *
 *     http://www.apache.org/licenses/LICENSE-2.0
 *
 * Unless required by applicable law or agreed to in writing, software
 * distributed under the License is distributed on an "AS IS" BASIS,
 * WITHOUT WARRANTIES OR CONDITIONS OF ANY KIND, either express or implied.
 * See the License for the specific language governing permissions and
 * limitations under the License.
 */

package org.apache.hadoop.hdfs;

import static org.junit.Assert.assertEquals;
import static org.junit.Assert.assertFalse;
import static org.junit.Assert.assertTrue;
import static org.junit.Assert.fail;
import static org.mockito.Matchers.eq;
import static org.mockito.Mockito.inOrder;
import static org.mockito.Mockito.mock;

<<<<<<< HEAD

=======
>>>>>>> fbf12270
import java.io.File;
import java.io.FileNotFoundException;
import java.io.IOException;
import java.net.URI;
import java.security.PrivilegedExceptionAction;
import java.util.ArrayList;
import java.util.Arrays;
import java.util.EnumSet;
import java.util.List;
import java.util.Random;

import org.apache.commons.lang.ArrayUtils;
import org.apache.commons.logging.impl.Log4JLogger;
import org.apache.hadoop.conf.Configuration;
import org.apache.hadoop.fs.BlockLocation;
import org.apache.hadoop.fs.BlockStorageLocation;
import org.apache.hadoop.fs.CommonConfigurationKeys;
import org.apache.hadoop.fs.CreateFlag;
import org.apache.hadoop.fs.FSDataInputStream;
import org.apache.hadoop.fs.FSDataOutputStream;
import org.apache.hadoop.fs.FileChecksum;
import org.apache.hadoop.fs.FileStatus;
import org.apache.hadoop.fs.FileSystem;
import org.apache.hadoop.fs.LocatedFileStatus;
import org.apache.hadoop.fs.MD5MD5CRC32FileChecksum;
import org.apache.hadoop.fs.Options.ChecksumOpt;
import org.apache.hadoop.fs.Path;
import org.apache.hadoop.fs.RemoteIterator;
import org.apache.hadoop.fs.VolumeId;
import org.apache.hadoop.fs.permission.FsPermission;
import org.apache.hadoop.hdfs.web.HftpFileSystem;
import org.apache.hadoop.hdfs.web.WebHdfsFileSystem;
import org.apache.hadoop.security.UserGroupInformation;
import org.apache.hadoop.util.DataChecksum;
import org.apache.hadoop.util.Time;
import org.apache.log4j.Level;
import org.junit.Test;
import org.mockito.InOrder;

public class TestDistributedFileSystem {
  private static final Random RAN = new Random();

  {
    ((Log4JLogger)DFSClient.LOG).getLogger().setLevel(Level.ALL);
  }

  private boolean dualPortTesting = false;
  
  private boolean noXmlDefaults = false;
  
  private HdfsConfiguration getTestConfiguration() {
    HdfsConfiguration conf;
    if (noXmlDefaults) {
       conf = new HdfsConfiguration(false);
       String namenodeDir = new File(MiniDFSCluster.getBaseDirectory(), "name").getAbsolutePath();
       conf.set(DFSConfigKeys.DFS_NAMENODE_NAME_DIR_KEY, namenodeDir);
       conf.set(DFSConfigKeys.DFS_NAMENODE_EDITS_DIR_KEY, namenodeDir);     
    } else {
       conf = new HdfsConfiguration();
    }
    if (dualPortTesting) {
      conf.set(DFSConfigKeys.DFS_NAMENODE_SERVICE_RPC_ADDRESS_KEY,
              "localhost:0");
    }
    conf.setLong(DFSConfigKeys.DFS_NAMENODE_MIN_BLOCK_SIZE_KEY, 0);

    return conf;
  }

  @Test
  public void testEmptyDelegationToken() throws IOException {
    Configuration conf = getTestConfiguration();
    MiniDFSCluster cluster = null;
    try {
      cluster = new MiniDFSCluster.Builder(conf).numDataNodes(1).build();
      FileSystem fileSys = cluster.getFileSystem();
      fileSys.getDelegationToken("");
    } finally {
      cluster.shutdown();
    }
  }

  @Test
  public void testFileSystemCloseAll() throws Exception {
    Configuration conf = getTestConfiguration();
    MiniDFSCluster cluster = new MiniDFSCluster.Builder(conf).numDataNodes(0).build();
    URI address = FileSystem.getDefaultUri(conf);

    try {
      FileSystem.closeAll();

      conf = getTestConfiguration();
      FileSystem.setDefaultUri(conf, address);
      FileSystem.get(conf);
      FileSystem.get(conf);
      FileSystem.closeAll();
    }
    finally {
      if (cluster != null) {cluster.shutdown();}
    }
  }
  
  /**
   * Tests DFSClient.close throws no ConcurrentModificationException if 
   * multiple files are open.
   * Also tests that any cached sockets are closed. (HDFS-3359)
   */
  @Test
  public void testDFSClose() throws Exception {
    Configuration conf = getTestConfiguration();
    MiniDFSCluster cluster = null;
    try {
      cluster = new MiniDFSCluster.Builder(conf).numDataNodes(2).build();
      FileSystem fileSys = cluster.getFileSystem();
      
      // create two files, leaving them open
      fileSys.create(new Path("/test/dfsclose/file-0"));
      fileSys.create(new Path("/test/dfsclose/file-1"));
      
      // create another file, close it, and read it, so
      // the client gets a socket in its SocketCache
      Path p = new Path("/non-empty-file");
      DFSTestUtil.createFile(fileSys, p, 1L, (short)1, 0L);
      DFSTestUtil.readFile(fileSys, p);
      
      fileSys.close();
      
    } finally {
      if (cluster != null) {cluster.shutdown();}
    }
  }

  @Test
  public void testDFSCloseOrdering() throws Exception {
    DistributedFileSystem fs = new MyDistributedFileSystem();
    Path path = new Path("/a");
    fs.deleteOnExit(path);
    fs.close();

    InOrder inOrder = inOrder(fs.dfs);
    inOrder.verify(fs.dfs).closeOutputStreams(eq(false));
    inOrder.verify(fs.dfs).delete(eq(path.toString()), eq(true));
    inOrder.verify(fs.dfs).close();
  }
  
  private static class MyDistributedFileSystem extends DistributedFileSystem {
    MyDistributedFileSystem() {
      statistics = new FileSystem.Statistics("myhdfs"); // can't mock finals
      dfs = mock(DFSClient.class);
    }
    @Override
    public boolean exists(Path p) {
      return true; // trick out deleteOnExit
    }
    // Symlink resolution doesn't work with a mock, since it doesn't
    // have a valid Configuration to resolve paths to the right FileSystem.
    // Just call the DFSClient directly to register the delete
    @Override
    public boolean delete(Path f, final boolean recursive) throws IOException {
      return dfs.delete(f.toUri().getPath(), recursive);
    }
  }

  @Test
  public void testDFSSeekExceptions() throws IOException {
    Configuration conf = getTestConfiguration();
    MiniDFSCluster cluster = null;
    try {
      cluster = new MiniDFSCluster.Builder(conf).numDataNodes(2).build();
      FileSystem fileSys = cluster.getFileSystem();
      String file = "/test/fileclosethenseek/file-0";
      Path path = new Path(file);
      // create file
      FSDataOutputStream output = fileSys.create(path);
      output.writeBytes("Some test data to write longer than 10 bytes");
      output.close();
      FSDataInputStream input = fileSys.open(path);
      input.seek(10);
      boolean threw = false;
      try {
        input.seek(100);
      } catch (IOException e) {
        // success
        threw = true;
      }
      assertTrue("Failed to throw IOE when seeking past end", threw);
      input.close();
      threw = false;
      try {
        input.seek(1);
      } catch (IOException e) {
        //success
        threw = true;
      }
      assertTrue("Failed to throw IOE when seeking after close", threw);
      fileSys.close();
    }
    finally {
      if (cluster != null) {cluster.shutdown();}
    }
  }

  @Test
  public void testDFSClient() throws Exception {
    Configuration conf = getTestConfiguration();
    final long grace = 1000L;
    MiniDFSCluster cluster = null;

    try {
      cluster = new MiniDFSCluster.Builder(conf).numDataNodes(2).build();
      final String filepathstring = "/test/LeaseChecker/foo";
      final Path[] filepaths = new Path[4];
      for(int i = 0; i < filepaths.length; i++) {
        filepaths[i] = new Path(filepathstring + i);
      }
      final long millis = Time.now();

      {
        final DistributedFileSystem dfs = cluster.getFileSystem();
        dfs.dfs.getLeaseRenewer().setGraceSleepPeriod(grace);
        assertFalse(dfs.dfs.getLeaseRenewer().isRunning());
  
        {
          //create a file
          final FSDataOutputStream out = dfs.create(filepaths[0]);
          assertTrue(dfs.dfs.getLeaseRenewer().isRunning());
          //write something
          out.writeLong(millis);
          assertTrue(dfs.dfs.getLeaseRenewer().isRunning());
          //close
          out.close();
          Thread.sleep(grace/4*3);
          //within grace period
          assertTrue(dfs.dfs.getLeaseRenewer().isRunning());
          for(int i = 0; i < 3; i++) {
            if (dfs.dfs.getLeaseRenewer().isRunning()) {
              Thread.sleep(grace/2);
            }
          }
          //passed grace period
          assertFalse(dfs.dfs.getLeaseRenewer().isRunning());
        }

        {
          //create file1
          final FSDataOutputStream out1 = dfs.create(filepaths[1]);
          assertTrue(dfs.dfs.getLeaseRenewer().isRunning());
          //create file2
          final FSDataOutputStream out2 = dfs.create(filepaths[2]);
          assertTrue(dfs.dfs.getLeaseRenewer().isRunning());

          //write something to file1
          out1.writeLong(millis);
          assertTrue(dfs.dfs.getLeaseRenewer().isRunning());
          //close file1
          out1.close();
          assertTrue(dfs.dfs.getLeaseRenewer().isRunning());

          //write something to file2
          out2.writeLong(millis);
          assertTrue(dfs.dfs.getLeaseRenewer().isRunning());
          //close file2
          out2.close();
          Thread.sleep(grace/4*3);
          //within grace period
          assertTrue(dfs.dfs.getLeaseRenewer().isRunning());
        }

        {
          //create file3
          final FSDataOutputStream out3 = dfs.create(filepaths[3]);
          assertTrue(dfs.dfs.getLeaseRenewer().isRunning());
          Thread.sleep(grace/4*3);
          //passed previous grace period, should still running
          assertTrue(dfs.dfs.getLeaseRenewer().isRunning());
          //write something to file3
          out3.writeLong(millis);
          assertTrue(dfs.dfs.getLeaseRenewer().isRunning());
          //close file3
          out3.close();
          assertTrue(dfs.dfs.getLeaseRenewer().isRunning());
          Thread.sleep(grace/4*3);
          //within grace period
          assertTrue(dfs.dfs.getLeaseRenewer().isRunning());
          for(int i = 0; i < 3; i++) {
            if (dfs.dfs.getLeaseRenewer().isRunning()) {
              Thread.sleep(grace/2);
            }
          }
          //passed grace period
          assertFalse(dfs.dfs.getLeaseRenewer().isRunning());
        }

        dfs.close();
      }

      {
        // Check to see if opening a non-existent file triggers a FNF
        FileSystem fs = cluster.getFileSystem();
        Path dir = new Path("/wrwelkj");
        assertFalse("File should not exist for test.", fs.exists(dir));

        try {
          FSDataInputStream in = fs.open(dir);
          try {
            in.close();
            fs.close();
          } finally {
            assertTrue("Did not get a FileNotFoundException for non-existing" +
                " file.", false);
          }
        } catch (FileNotFoundException fnf) {
          // This is the proper exception to catch; move on.
        }

      }

      {
        final DistributedFileSystem dfs = cluster.getFileSystem();
        assertFalse(dfs.dfs.getLeaseRenewer().isRunning());

        //open and check the file
        FSDataInputStream in = dfs.open(filepaths[0]);
        assertFalse(dfs.dfs.getLeaseRenewer().isRunning());
        assertEquals(millis, in.readLong());
        assertFalse(dfs.dfs.getLeaseRenewer().isRunning());
        in.close();
        assertFalse(dfs.dfs.getLeaseRenewer().isRunning());
        dfs.close();
      }
      
      { // test accessing DFS with ip address. should work with any hostname
        // alias or ip address that points to the interface that NameNode
        // is listening on. In this case, it is localhost.
        String uri = "hdfs://127.0.0.1:" + cluster.getNameNodePort() + 
                      "/test/ipAddress/file";
        Path path = new Path(uri);
        FileSystem fs = FileSystem.get(path.toUri(), conf);
        FSDataOutputStream out = fs.create(path);
        byte[] buf = new byte[1024];
        out.write(buf);
        out.close();
        
        FSDataInputStream in = fs.open(path);
        in.readFully(buf);
        in.close();
        fs.close();
      }
    }
    finally {
      if (cluster != null) {cluster.shutdown();}
    }
  }
  
  @Test
  public void testStatistics() throws Exception {
    int lsLimit = 2;
    final Configuration conf = getTestConfiguration();
    conf.setInt(DFSConfigKeys.DFS_LIST_LIMIT, lsLimit);
    final MiniDFSCluster cluster = new MiniDFSCluster.Builder(conf).build();
    try {
      final FileSystem fs = cluster.getFileSystem();
      Path dir = new Path("/test");
      Path file = new Path(dir, "file");
      
      int readOps = DFSTestUtil.getStatistics(fs).getReadOps();
      int writeOps = DFSTestUtil.getStatistics(fs).getWriteOps();
      int largeReadOps = DFSTestUtil.getStatistics(fs).getLargeReadOps();
      fs.mkdirs(dir);
      checkStatistics(fs, readOps, ++writeOps, largeReadOps);
      
      FSDataOutputStream out = fs.create(file, (short)1);
      out.close();
      checkStatistics(fs, readOps, ++writeOps, largeReadOps);
      
      FileStatus status = fs.getFileStatus(file);
      checkStatistics(fs, ++readOps, writeOps, largeReadOps);
      
      fs.getFileBlockLocations(file, 0, 0);
      checkStatistics(fs, ++readOps, writeOps, largeReadOps);
      
      fs.getFileBlockLocations(status, 0, 0);
      checkStatistics(fs, ++readOps, writeOps, largeReadOps);
      
      FSDataInputStream in = fs.open(file);
      in.close();
      checkStatistics(fs, ++readOps, writeOps, largeReadOps);
      
      fs.setReplication(file, (short)2);
      checkStatistics(fs, readOps, ++writeOps, largeReadOps);
      
      Path file1 = new Path(dir, "file1");
      fs.rename(file, file1);
      checkStatistics(fs, readOps, ++writeOps, largeReadOps);
      
      fs.getContentSummary(file1);
      checkStatistics(fs, ++readOps, writeOps, largeReadOps);
      
      
      // Iterative ls test
      for (int i = 0; i < 10; i++) {
        Path p = new Path(dir, Integer.toString(i));
        fs.mkdirs(p);
        FileStatus[] list = fs.listStatus(dir);
        if (list.length > lsLimit) {
          // if large directory, then count readOps and largeReadOps by 
          // number times listStatus iterates
          int iterations = (int)Math.ceil((double)list.length/lsLimit);
          largeReadOps += iterations;
          readOps += iterations;
        } else {
          // Single iteration in listStatus - no large read operation done
          readOps++;
        }
        
        // writeOps incremented by 1 for mkdirs
        // readOps and largeReadOps incremented by 1 or more
        checkStatistics(fs, readOps, ++writeOps, largeReadOps);
      }
      
      fs.getStatus(file1);
      checkStatistics(fs, ++readOps, writeOps, largeReadOps);
      
      fs.getFileChecksum(file1);
      checkStatistics(fs, ++readOps, writeOps, largeReadOps);
      
      fs.setPermission(file1, new FsPermission((short)0777));
      checkStatistics(fs, readOps, ++writeOps, largeReadOps);
      
      fs.setTimes(file1, 0L, 0L);
      checkStatistics(fs, readOps, ++writeOps, largeReadOps);
      
      UserGroupInformation ugi = UserGroupInformation.getCurrentUser();
      fs.setOwner(file1, ugi.getUserName(), ugi.getGroupNames()[0]);
      checkStatistics(fs, readOps, ++writeOps, largeReadOps);
      
      fs.delete(dir, true);
      checkStatistics(fs, readOps, ++writeOps, largeReadOps);
      
    } finally {
      if (cluster != null) cluster.shutdown();
    }
    
  }
  
  /** Checks statistics. -1 indicates do not check for the operations */
  private void checkStatistics(FileSystem fs, int readOps, int writeOps, int largeReadOps) {
    assertEquals(readOps, DFSTestUtil.getStatistics(fs).getReadOps());
    assertEquals(writeOps, DFSTestUtil.getStatistics(fs).getWriteOps());
    assertEquals(largeReadOps, DFSTestUtil.getStatistics(fs).getLargeReadOps());
  }

  @Test
  public void testFileChecksum() throws Exception {
    ((Log4JLogger)HftpFileSystem.LOG).getLogger().setLevel(Level.ALL);

    final long seed = RAN.nextLong();
    System.out.println("seed=" + seed);
    RAN.setSeed(seed);

    final Configuration conf = getTestConfiguration();
    conf.setBoolean(DFSConfigKeys.DFS_WEBHDFS_ENABLED_KEY, true);

    final MiniDFSCluster cluster = new MiniDFSCluster.Builder(conf).numDataNodes(2).build();
    final FileSystem hdfs = cluster.getFileSystem();

    final String nnAddr = conf.get(DFSConfigKeys.DFS_NAMENODE_HTTP_ADDRESS_KEY);
    final UserGroupInformation current = UserGroupInformation.getCurrentUser();
    final UserGroupInformation ugi = UserGroupInformation.createUserForTesting(
        current.getShortUserName() + "x", new String[]{"user"});
    
    try {
      ((DistributedFileSystem) hdfs).getFileChecksum(new Path(
          "/test/TestNonExistingFile"));
      fail("Expecting FileNotFoundException");
    } catch (FileNotFoundException e) {
      assertTrue("Not throwing the intended exception message", e.getMessage()
          .contains("File does not exist: /test/TestNonExistingFile"));
    }

    try {
      Path path = new Path("/test/TestExistingDir/");
      hdfs.mkdirs(path);
      ((DistributedFileSystem) hdfs).getFileChecksum(path);
      fail("Expecting FileNotFoundException");
    } catch (FileNotFoundException e) {
      assertTrue("Not throwing the intended exception message", e.getMessage()
          .contains("Path is not a file: /test/TestExistingDir"));
    }
    
    //hftp
    final String hftpuri = "hftp://" + nnAddr;
    System.out.println("hftpuri=" + hftpuri);
    final FileSystem hftp = ugi.doAs(
        new PrivilegedExceptionAction<FileSystem>() {
      @Override
      public FileSystem run() throws Exception {
        return new Path(hftpuri).getFileSystem(conf);
      }
    });

    //webhdfs
    final String webhdfsuri = WebHdfsFileSystem.SCHEME  + "://" + nnAddr;
    System.out.println("webhdfsuri=" + webhdfsuri);
    final FileSystem webhdfs = ugi.doAs(
        new PrivilegedExceptionAction<FileSystem>() {
      @Override
      public FileSystem run() throws Exception {
        return new Path(webhdfsuri).getFileSystem(conf);
      }
    });

    final Path dir = new Path("/filechecksum");
    final int block_size = 1024;
    final int buffer_size = conf.getInt(CommonConfigurationKeys.IO_FILE_BUFFER_SIZE_KEY, 4096);
    conf.setInt(DFSConfigKeys.DFS_BYTES_PER_CHECKSUM_KEY, 512);

    //try different number of blocks
    for(int n = 0; n < 5; n++) {
      //generate random data
      final byte[] data = new byte[RAN.nextInt(block_size/2-1)+n*block_size+1];
      RAN.nextBytes(data);
      System.out.println("data.length=" + data.length);
  
      //write data to a file
      final Path foo = new Path(dir, "foo" + n);
      {
        final FSDataOutputStream out = hdfs.create(foo, false, buffer_size,
            (short)2, block_size);
        out.write(data);
        out.close();
      }
      
      //compute checksum
      final FileChecksum hdfsfoocs = hdfs.getFileChecksum(foo);
      System.out.println("hdfsfoocs=" + hdfsfoocs);

      //hftp
      final FileChecksum hftpfoocs = hftp.getFileChecksum(foo);
      System.out.println("hftpfoocs=" + hftpfoocs);

      final Path qualified = new Path(hftpuri + dir, "foo" + n);
      final FileChecksum qfoocs = hftp.getFileChecksum(qualified);
      System.out.println("qfoocs=" + qfoocs);

      //webhdfs
      final FileChecksum webhdfsfoocs = webhdfs.getFileChecksum(foo);
      System.out.println("webhdfsfoocs=" + webhdfsfoocs);

      final Path webhdfsqualified = new Path(webhdfsuri + dir, "foo" + n);
      final FileChecksum webhdfs_qfoocs = webhdfs.getFileChecksum(webhdfsqualified);
      System.out.println("webhdfs_qfoocs=" + webhdfs_qfoocs);

      //create a zero byte file
      final Path zeroByteFile = new Path(dir, "zeroByteFile" + n);
      {
        final FSDataOutputStream out = hdfs.create(zeroByteFile, false, buffer_size,
            (short)2, block_size);
        out.close();
      }

      // verify the magic val for zero byte files
      {
        final FileChecksum zeroChecksum = hdfs.getFileChecksum(zeroByteFile);
        assertEquals(zeroChecksum.toString(),
            "MD5-of-0MD5-of-0CRC32:70bc8f4b72a86921468bf8e8441dce51");
      }

      //write another file
      final Path bar = new Path(dir, "bar" + n);
      {
        final FSDataOutputStream out = hdfs.create(bar, false, buffer_size,
            (short)2, block_size);
        out.write(data);
        out.close();
      }
  
      { //verify checksum
        final FileChecksum barcs = hdfs.getFileChecksum(bar);
        final int barhashcode = barcs.hashCode();
        assertEquals(hdfsfoocs.hashCode(), barhashcode);
        assertEquals(hdfsfoocs, barcs);

        //hftp
        assertEquals(hftpfoocs.hashCode(), barhashcode);
        assertEquals(hftpfoocs, barcs);

        assertEquals(qfoocs.hashCode(), barhashcode);
        assertEquals(qfoocs, barcs);

        //webhdfs
        assertEquals(webhdfsfoocs.hashCode(), barhashcode);
        assertEquals(webhdfsfoocs, barcs);

        assertEquals(webhdfs_qfoocs.hashCode(), barhashcode);
        assertEquals(webhdfs_qfoocs, barcs);
      }

      hdfs.setPermission(dir, new FsPermission((short)0));
      { //test permission error on hftp 
        try {
          hftp.getFileChecksum(qualified);
<<<<<<< HEAD
=======
          fail();
        } catch(IOException ioe) {
          FileSystem.LOG.info("GOOD: getting an exception", ioe);
        }
      }

      { //test permission error on webhdfs 
        try {
          webhdfs.getFileChecksum(webhdfsqualified);
>>>>>>> fbf12270
          fail();
        } catch(IOException ioe) {
          FileSystem.LOG.info("GOOD: getting an exception", ioe);
        }
      }
<<<<<<< HEAD

      { //test permission error on webhdfs 
        try {
          webhdfs.getFileChecksum(webhdfsqualified);
          fail();
        } catch(IOException ioe) {
          FileSystem.LOG.info("GOOD: getting an exception", ioe);
        }
      }
=======
>>>>>>> fbf12270
      hdfs.setPermission(dir, new FsPermission((short)0777));
    }
    cluster.shutdown();
  }
  
  @Test
  public void testAllWithDualPort() throws Exception {
    dualPortTesting = true;

    try {
      testFileSystemCloseAll();
      testDFSClose();
      testDFSClient();
      testFileChecksum();
    } finally {
      dualPortTesting = false;
    }
  }
  
  @Test
  public void testAllWithNoXmlDefaults() throws Exception {
    // Do all the tests with a configuration that ignores the defaults in
    // the XML files.
    noXmlDefaults = true;

    try {
      testFileSystemCloseAll();
      testDFSClose();
      testDFSClient();
      testFileChecksum();
    } finally {
     noXmlDefaults = false; 
    }
  }
  

  /**
   * Tests the normal path of batching up BlockLocation[]s to be passed to a
   * single
   * {@link DistributedFileSystem#getFileBlockStorageLocations(java.util.List)}
   * call
   */
  @Test
  public void testGetFileBlockStorageLocationsBatching() throws Exception {
    final Configuration conf = getTestConfiguration();
    conf.setBoolean(DFSConfigKeys.DFS_HDFS_BLOCKS_METADATA_ENABLED,
        true);
    final MiniDFSCluster cluster = new MiniDFSCluster.Builder(conf)
        .numDataNodes(2).build();
    try {
      DistributedFileSystem fs = cluster.getFileSystem();
      // Create two files
      Path tmpFile1 = new Path("/tmpfile1.dat");
      Path tmpFile2 = new Path("/tmpfile2.dat");
      DFSTestUtil.createFile(fs, tmpFile1, 1024, (short) 2, 0xDEADDEADl);
      DFSTestUtil.createFile(fs, tmpFile2, 1024, (short) 2, 0xDEADDEADl);
      // Get locations of blocks of both files and concat together
      BlockLocation[] blockLocs1 = fs.getFileBlockLocations(tmpFile1, 0, 1024);
      BlockLocation[] blockLocs2 = fs.getFileBlockLocations(tmpFile2, 0, 1024);
      BlockLocation[] blockLocs = (BlockLocation[]) ArrayUtils.addAll(blockLocs1,
          blockLocs2);
      // Fetch VolumeBlockLocations in batch
      BlockStorageLocation[] locs = fs.getFileBlockStorageLocations(Arrays
          .asList(blockLocs));
      int counter = 0;
      // Print out the list of ids received for each block
      for (BlockStorageLocation l : locs) {
        for (int i = 0; i < l.getVolumeIds().length; i++) {
          VolumeId id = l.getVolumeIds()[i];
          String name = l.getNames()[i];
          if (id != null) {
            System.out.println("Datanode " + name + " has block " + counter
                + " on volume id " + id.toString());
          }
        }
        counter++;
      }
      assertEquals("Expected two HdfsBlockLocations for two 1-block files", 2,
          locs.length);
      for (BlockStorageLocation l : locs) {
        assertEquals("Expected two replicas for each block", 2,
            l.getVolumeIds().length);
        for (int i = 0; i < l.getVolumeIds().length; i++) {
          VolumeId id = l.getVolumeIds()[i];
          String name = l.getNames()[i];
          assertTrue("Expected block to be valid on datanode " + name,
              id.isValid());
        }
      }
    } finally {
      cluster.shutdown();
    }
  }

  /**
   * Tests error paths for
   * {@link DistributedFileSystem#getFileBlockStorageLocations(java.util.List)}
   */
  @Test
  public void testGetFileBlockStorageLocationsError() throws Exception {
    final Configuration conf = getTestConfiguration();
    conf.setBoolean(DFSConfigKeys.DFS_HDFS_BLOCKS_METADATA_ENABLED,
        true);
    final MiniDFSCluster cluster = new MiniDFSCluster.Builder(conf)
        .numDataNodes(2).build();
    try {
      cluster.getDataNodes();
      DistributedFileSystem fs = cluster.getFileSystem();
      // Create a file
      Path tmpFile = new Path("/tmpfile1.dat");
      DFSTestUtil.createFile(fs, tmpFile, 1024, (short) 2, 0xDEADDEADl);
      // Get locations of blocks of the file
      BlockLocation[] blockLocs = fs.getFileBlockLocations(tmpFile, 0, 1024);
      // Stop a datanode to simulate a failure
      cluster.stopDataNode(0);
      // Fetch VolumeBlockLocations
      BlockStorageLocation[] locs = fs.getFileBlockStorageLocations(Arrays
          .asList(blockLocs));

      assertEquals("Expected one HdfsBlockLocation for one 1-block file", 1,
          locs.length);

      for (BlockStorageLocation l : locs) {
        assertEquals("Expected two replicas for each block", 2,
            l.getVolumeIds().length);
        assertTrue("Expected one valid and one invalid replica",
            (l.getVolumeIds()[0].isValid()) ^ (l.getVolumeIds()[1].isValid()));
      }
    } finally {
      cluster.shutdown();
    }
  }

  @Test
  public void testCreateWithCustomChecksum() throws Exception {
    Configuration conf = getTestConfiguration();
    MiniDFSCluster cluster = null;
    Path testBasePath = new Path("/test/csum");
    // create args 
    Path path1 = new Path(testBasePath, "file_wtih_crc1");
    Path path2 = new Path(testBasePath, "file_with_crc2");
    ChecksumOpt opt1 = new ChecksumOpt(DataChecksum.Type.CRC32C, 512);
    ChecksumOpt opt2 = new ChecksumOpt(DataChecksum.Type.CRC32, 512);

    // common args
    FsPermission perm = FsPermission.getDefault().applyUMask(
        FsPermission.getUMask(conf));
    EnumSet<CreateFlag> flags = EnumSet.of(CreateFlag.OVERWRITE,
        CreateFlag.CREATE);
    short repl = 1;

    try {
      cluster = new MiniDFSCluster.Builder(conf).numDataNodes(1).build();
      FileSystem dfs = cluster.getFileSystem();

      dfs.mkdirs(testBasePath);

      // create two files with different checksum types
      FSDataOutputStream out1 = dfs.create(path1, perm, flags, 4096, repl,
          131072L, null, opt1);
      FSDataOutputStream out2 = dfs.create(path2, perm, flags, 4096, repl,
          131072L, null, opt2);

      for (int i = 0; i < 1024; i++) {
        out1.write(i);
        out2.write(i);
      }
      out1.close();
      out2.close();

      // the two checksums must be different.
      MD5MD5CRC32FileChecksum sum1 =
          (MD5MD5CRC32FileChecksum)dfs.getFileChecksum(path1);
      MD5MD5CRC32FileChecksum sum2 =
          (MD5MD5CRC32FileChecksum)dfs.getFileChecksum(path2);
      assertFalse(sum1.equals(sum2));

      // check the individual params
      assertEquals(DataChecksum.Type.CRC32C, sum1.getCrcType());
      assertEquals(DataChecksum.Type.CRC32,  sum2.getCrcType());

    } finally {
      if (cluster != null) {
        cluster.getFileSystem().delete(testBasePath, true);
        cluster.shutdown();
      }
    }
  }

  @Test(timeout=60000)
  public void testFileCloseStatus() throws IOException {
    Configuration conf = new HdfsConfiguration();
    MiniDFSCluster cluster = new MiniDFSCluster.Builder(conf).build();
    DistributedFileSystem fs = cluster.getFileSystem();
    try {
      // create a new file.
      Path file = new Path("/simpleFlush.dat");
      FSDataOutputStream output = fs.create(file);
      // write to file
      output.writeBytes("Some test data");
      output.flush();
      assertFalse("File status should be open", fs.isFileClosed(file));
      output.close();
      assertTrue("File status should be closed", fs.isFileClosed(file));
    } finally {
      if (cluster != null) {
        cluster.shutdown();
      }
    }
  }
  
  @Test(timeout=60000)
  public void testListFiles() throws IOException {
    Configuration conf = new HdfsConfiguration();
    MiniDFSCluster cluster = new MiniDFSCluster.Builder(conf).build();
    
    try {
      DistributedFileSystem fs = cluster.getFileSystem();
  
      final Path relative = new Path("relative");
      fs.create(new Path(relative, "foo")).close();
  
      final List<LocatedFileStatus> retVal = new ArrayList<LocatedFileStatus>();
      final RemoteIterator<LocatedFileStatus> iter = fs.listFiles(relative, true);
      while (iter.hasNext()) {
        retVal.add(iter.next());
      }
      System.out.println("retVal = " + retVal);
    } finally {
      cluster.shutdown();
    }
  }
}<|MERGE_RESOLUTION|>--- conflicted
+++ resolved
@@ -26,10 +26,6 @@
 import static org.mockito.Mockito.inOrder;
 import static org.mockito.Mockito.mock;
 
-<<<<<<< HEAD
-
-=======
->>>>>>> fbf12270
 import java.io.File;
 import java.io.FileNotFoundException;
 import java.io.IOException;
@@ -632,24 +628,11 @@
       { //test permission error on hftp 
         try {
           hftp.getFileChecksum(qualified);
-<<<<<<< HEAD
-=======
           fail();
         } catch(IOException ioe) {
           FileSystem.LOG.info("GOOD: getting an exception", ioe);
         }
       }
-
-      { //test permission error on webhdfs 
-        try {
-          webhdfs.getFileChecksum(webhdfsqualified);
->>>>>>> fbf12270
-          fail();
-        } catch(IOException ioe) {
-          FileSystem.LOG.info("GOOD: getting an exception", ioe);
-        }
-      }
-<<<<<<< HEAD
 
       { //test permission error on webhdfs 
         try {
@@ -659,8 +642,6 @@
           FileSystem.LOG.info("GOOD: getting an exception", ioe);
         }
       }
-=======
->>>>>>> fbf12270
       hdfs.setPermission(dir, new FsPermission((short)0777));
     }
     cluster.shutdown();
