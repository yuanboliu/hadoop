--- conflicted
+++ resolved
@@ -26,10 +26,7 @@
 
 import org.apache.hadoop.test.PathUtils;
 import org.apache.hadoop.conf.Configuration;
-<<<<<<< HEAD
-=======
 import org.apache.hadoop.io.IOUtils;
->>>>>>> fbf12270
 import org.apache.hadoop.util.StringUtils;
 import org.junit.After;
 import org.junit.Before;
@@ -40,17 +37,6 @@
  * Test the EditLogFileOutputStream
  */
 public class TestEditLogFileOutputStream {
-<<<<<<< HEAD
-  private final static File TEST_DIR = PathUtils.getTestDir(TestEditLogFileOutputStream.class);
-  private static final File TEST_EDITS =
-      new File(TEST_DIR, "testEditLogFileOutput.log");
-  final static int MIN_PREALLOCATION_LENGTH =
-      EditLogFileOutputStream.MIN_PREALLOCATION_LENGTH;
-
-  private Configuration conf;
-
-  static {
-=======
   private final static File TEST_DIR = PathUtils
       .getTestDir(TestEditLogFileOutputStream.class);
   private static final File TEST_EDITS = new File(TEST_DIR,
@@ -61,7 +47,6 @@
 
   @BeforeClass
   public static void disableFsync() {
->>>>>>> fbf12270
     // No need to fsync for the purposes of tests. This makes
     // the tests run much faster.
     EditLogFileOutputStream.setShouldSkipFsyncForTesting(true);
@@ -70,12 +55,8 @@
   @Before
   @After
   public void deleteEditsFile() {
-<<<<<<< HEAD
-    if (TEST_EDITS.exists()) TEST_EDITS.delete();
-=======
     if (TEST_EDITS.exists())
       TEST_EDITS.delete();
->>>>>>> fbf12270
   }
 
   @Before
@@ -89,20 +70,6 @@
     elos.flushAndSync(true);
     assertEquals(expectedLength, elos.getFile().length());
   }
-<<<<<<< HEAD
-  
-  /**
-   * Tests writing to the EditLogFileOutputStream.  Due to preallocation, the
-   * length of the edit log will usually be longer than its valid contents.
-   */
-  
-  @Test
-  public void testRawWrites() throws IOException {
-    EditLogFileOutputStream elos = new EditLogFileOutputStream(conf, TEST_EDITS,
-      0);
-    try {
-      byte[] small = new byte[] {1,2,3,4,5,8,7};
-=======
 
   /**
    * Tests writing to the EditLogFileOutputStream. Due to preallocation, the
@@ -114,7 +81,6 @@
         TEST_EDITS, 0);
     try {
       byte[] small = new byte[] { 1, 2, 3, 4, 5, 8, 7 };
->>>>>>> fbf12270
       elos.create();
       // The first (small) write we make extends the file by 1 MB due to
       // preallocation.
@@ -139,12 +105,8 @@
       }
       flushAndCheckLength(elos, 4 * MIN_PREALLOCATION_LENGTH);
     } finally {
-<<<<<<< HEAD
-      if (elos != null) elos.close();
-=======
       if (elos != null)
         elos.close();
->>>>>>> fbf12270
     }
   }
 
@@ -155,13 +117,8 @@
   @Test
   public void testEditLogFileOutputStreamCloseAbort() throws IOException {
     // abort after a close should just ignore
-<<<<<<< HEAD
-    EditLogFileOutputStream editLogStream =
-      new EditLogFileOutputStream(conf, TEST_EDITS, 0);
-=======
     EditLogFileOutputStream editLogStream = new EditLogFileOutputStream(conf,
         TEST_EDITS, 0);
->>>>>>> fbf12270
     editLogStream.close();
     editLogStream.abort();
   }
@@ -173,13 +130,8 @@
   @Test
   public void testEditLogFileOutputStreamCloseClose() throws IOException {
     // close after a close should result in an IOE
-<<<<<<< HEAD
-    EditLogFileOutputStream editLogStream =
-      new EditLogFileOutputStream(conf, TEST_EDITS, 0);
-=======
     EditLogFileOutputStream editLogStream = new EditLogFileOutputStream(conf,
         TEST_EDITS, 0);
->>>>>>> fbf12270
     editLogStream.close();
     try {
       editLogStream.close();
@@ -196,12 +148,6 @@
   @Test
   public void testEditLogFileOutputStreamAbortAbort() throws IOException {
     // abort after a close should just ignore
-<<<<<<< HEAD
-    EditLogFileOutputStream editLogStream =
-      new EditLogFileOutputStream(conf, TEST_EDITS, 0);
-    editLogStream.abort();
-    editLogStream.abort();
-=======
     EditLogFileOutputStream editLogStream = null;
     try {
       editLogStream = new EditLogFileOutputStream(conf, TEST_EDITS, 0);
@@ -210,6 +156,5 @@
     } finally {
       IOUtils.cleanup(null, editLogStream);
     }
->>>>>>> fbf12270
   }
 }